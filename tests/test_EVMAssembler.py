import sys
import unittest

import pyevmasm as EVMAsm


def int_to_bytes(i):
    if sys.version_info[0] >= 3:
        return i.to_bytes(1, 'little')
    else:
        return bytes(chr(i))


# noinspection PyPep8Naming
class EVMTest_Assembler(unittest.TestCase):
    _multiprocess_can_split_ = True
    maxDiff = None

    def test_ADD_1(self):
        instruction = EVMAsm.disassemble_one(b'\x60\x10')
        self.assertEqual(EVMAsm.Instruction(0x60, 'PUSH', 1, 0, 1, 3, 'Place 1 byte item on stack.', 16, 0),
                         instruction)

        instruction = EVMAsm.assemble_one('PUSH1 0x10')
        self.assertEqual(instruction, EVMAsm.Instruction(0x60, 'PUSH', 1, 0, 1, 3, 'Place 1 byte item on stack.', 16, 0))

        instructions1 = EVMAsm.disassemble_all(b'\x30\x31')
        instructions2 = EVMAsm.assemble_all('ADDRESS\nBALANCE')
        self.assertTrue(all(a == b for a, b in zip(instructions1, instructions2)))

        # High level simple assembler/disassembler

        bytecode = EVMAsm.assemble_hex(
            """PUSH1 0x80
               BLOCKHASH
               MSTORE
               PUSH1 0x2
               PUSH2 0x100
            """
        )
        self.assertEqual(bytecode, '0x608040526002610100')

        asmcode = EVMAsm.disassemble_hex('0x608040526002610100')
        self.assertEqual(asmcode, '''PUSH1 0x80\nBLOCKHASH\nMSTORE\nPUSH1 0x2\nPUSH2 0x100''')

    def test_STOP(self):
        insn = EVMAsm.disassemble_one(b'\x00')
        self.assertTrue(insn.mnemonic == 'STOP')

    def test_JUMPI(self):
        insn = EVMAsm.disassemble_one(b'\x57')
        self.assertTrue(insn.mnemonic == 'JUMPI')
        self.assertTrue(insn.is_branch)

    def test_pre_byzantium(self):
        insn = EVMAsm.disassemble_one(b'\x57', fork='frontier')
        self.assertTrue(insn.mnemonic == 'JUMPI')
        self.assertTrue(insn.is_branch)
        insn = EVMAsm.disassemble_one(b'\xfa', fork='frontier')
        self.assertTrue(insn.mnemonic == 'INVALID')  # STATICCALL added in byzantium
        insn = EVMAsm.disassemble_one(b'\xfd', fork='frontier')
        self.assertTrue(insn.mnemonic == 'INVALID')  # REVERT added in byzantium

    def test_byzantium_fork(self):
        insn = EVMAsm.disassemble_one(b'\x57', fork='byzantium')
        self.assertTrue(insn.mnemonic == 'JUMPI')
        self.assertTrue(insn.is_branch)
        insn = EVMAsm.disassemble_one(b'\x1b', fork='byzantium')
        self.assertTrue(insn.mnemonic == 'INVALID')  # SHL added in constantinople
        insn = EVMAsm.disassemble_one(b'\x1c', fork='byzantium')
        self.assertTrue(insn.mnemonic == 'INVALID')  # SHR added in constantinople
        insn = EVMAsm.disassemble_one(b'\x1d', fork='byzantium')
        self.assertTrue(insn.mnemonic == 'INVALID')  # SAR added in constantinople
        insn = EVMAsm.disassemble_one(b'\x3f', fork='byzantium')
        self.assertTrue(insn.mnemonic == 'INVALID')  # EXTCODEHASH added in constantinople
        insn = EVMAsm.disassemble_one(b'\xf5', fork='byzantium')
        self.assertTrue(insn.mnemonic == 'INVALID')  # CREATE2 added in constantinople

    def test_constantinople_fork(self):
        insn = EVMAsm.disassemble_one(b'\x1b', fork='constantinople')
        self.assertTrue(insn.mnemonic == 'SHL')
        self.assertTrue(insn.is_arithmetic)
        insn = EVMAsm.disassemble_one(b'\x1c', fork='constantinople')
        self.assertTrue(insn.mnemonic == 'SHR')
        self.assertTrue(insn.is_arithmetic)
        insn = EVMAsm.disassemble_one(b'\x1d', fork='constantinople')
        self.assertTrue(insn.mnemonic == 'SAR')
        self.assertTrue(insn.is_arithmetic)
        insn = EVMAsm.disassemble_one(b'\x3f', fork='constantinople')
        self.assertTrue(insn.mnemonic == 'EXTCODEHASH')
        insn = EVMAsm.disassemble_one(b'\xf5', fork='constantinople')
        self.assertTrue(insn.mnemonic == 'CREATE2')

<<<<<<< HEAD
=======
    def test_istanbul_fork(self):
        insn = EVMAsm.disassemble_one(b'\x31', fork='istanbul')
        self.assertTrue(insn.mnemonic == 'BALANCE')
        self.assertTrue(insn.fee == 700)
        self.assertTrue(insn.pops == 1)
        self.assertTrue(insn.pushes == 1)
        insn = EVMAsm.disassemble_one(b'\x3f', fork='istanbul')
        self.assertTrue(insn.mnemonic == 'EXTCODEHASH')
        self.assertTrue(insn.fee == 700)
        self.assertTrue(insn.pops == 1)
        self.assertTrue(insn.pushes == 1)
        insn = EVMAsm.disassemble_one(b'\x46', fork='istanbul')
        self.assertTrue(insn.mnemonic == 'CHAINID')
        self.assertTrue(insn.fee == 2)
        self.assertTrue(insn.pops == 0)
        self.assertTrue(insn.pushes == 1)
        insn = EVMAsm.disassemble_one(b'\x47', fork='istanbul')
        self.assertTrue(insn.mnemonic == 'SELFBALANCE')
        self.assertTrue(insn.fee == 5)
        self.assertTrue(insn.pops == 0)
        self.assertTrue(insn.pushes == 1)
        insn = EVMAsm.disassemble_one(b'\x54', fork='istanbul')
        self.assertTrue(insn.mnemonic == 'SLOAD')
        self.assertTrue(insn.fee == 800)
        self.assertTrue(insn.pops == 1)
        self.assertTrue(insn.pushes == 1)


>>>>>>> 66afe59a
    def test_assemble_DUP1_regression(self):
        insn = EVMAsm.assemble_one("DUP1")
        self.assertEqual(insn.mnemonic, "DUP1")
        self.assertEqual(insn.opcode, 0x80)

    def test_assemble_LOGX_regression(self):
        inst_table = EVMAsm.instruction_tables[EVMAsm.DEFAULT_FORK]
        log0_opcode = 0xa0
        for n in range(5):
            opcode = log0_opcode + n
            self.assertTrue(opcode in inst_table, "{!r} not in instruction_table".format(opcode))
            asm = "LOG" + str(n)
            self.assertTrue(asm in inst_table, "{!r} not in instruction_table".format(asm))
            insn = EVMAsm.assemble_one(asm)
            self.assertEqual(insn.mnemonic, asm)
            self.assertEqual(insn.opcode, opcode)

    def test_consistency_assembler_disassembler(self):
        """
        Tests whether every opcode that can be disassembled, can also be
        assembled again.
        """
        inst_table = EVMAsm.instruction_tables[EVMAsm.DEFAULT_FORK]
        for opcode in inst_table.keys():
            b = int_to_bytes(opcode) + b"\x00" * 32
            inst_dis = EVMAsm.disassemble_one(b)
            a = str(inst_dis)
            inst_as = EVMAsm.assemble_one(a)
            self.assertEqual(inst_dis, inst_as)


if __name__ == '__main__':
    unittest.main()<|MERGE_RESOLUTION|>--- conflicted
+++ resolved
@@ -91,8 +91,6 @@
         insn = EVMAsm.disassemble_one(b'\xf5', fork='constantinople')
         self.assertTrue(insn.mnemonic == 'CREATE2')
 
-<<<<<<< HEAD
-=======
     def test_istanbul_fork(self):
         insn = EVMAsm.disassemble_one(b'\x31', fork='istanbul')
         self.assertTrue(insn.mnemonic == 'BALANCE')
@@ -121,11 +119,11 @@
         self.assertTrue(insn.pushes == 1)
 
 
->>>>>>> 66afe59a
     def test_assemble_DUP1_regression(self):
         insn = EVMAsm.assemble_one("DUP1")
         self.assertEqual(insn.mnemonic, "DUP1")
         self.assertEqual(insn.opcode, 0x80)
+
 
     def test_assemble_LOGX_regression(self):
         inst_table = EVMAsm.instruction_tables[EVMAsm.DEFAULT_FORK]
@@ -138,6 +136,7 @@
             insn = EVMAsm.assemble_one(asm)
             self.assertEqual(insn.mnemonic, asm)
             self.assertEqual(insn.opcode, opcode)
+
 
     def test_consistency_assembler_disassembler(self):
         """
