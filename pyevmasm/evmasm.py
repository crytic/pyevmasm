--- conflicted
+++ resolved
@@ -280,9 +280,6 @@
     @property
     def writes_to_memory(self):
         """ True if the instruction writes to memory """
-<<<<<<< HEAD
-        return self.semantics in {'MSTORE', 'MSTORE8', 'CALLDATACOPY', 'CODECOPY', 'EXTCODECOPY', 'RETURNDATACOPY', 'CALL', 'STATICCALL', 'DELEGATECALL', 'CALLCODE'}
-=======
         return self.semantics in {
             "MSTORE",
             "MSTORE8",
@@ -295,14 +292,10 @@
             "DELEGATECALL",
             "CALLCODE",
         }
->>>>>>> 66afe59a
 
     @property
     def reads_from_memory(self):
         """ True if the instruction reads from memory """
-<<<<<<< HEAD
-        return self.semantics in {'MLOAD', 'CREATE', 'CALL', 'STATICCALL', 'DELEGATECALL', 'CALLCODE', 'RETURN', 'REVERT'}
-=======
         return self.semantics in {
             "MLOAD",
             "CREATE",
@@ -313,61 +306,36 @@
             "RETURN",
             "REVERT",
         }
->>>>>>> 66afe59a
 
     @property
     def writes_to_storage(self):
         """ True if the instruction writes to the storage """
-<<<<<<< HEAD
-        return self.semantics == 'SSTORE'
-=======
         return self.semantics == "SSTORE"
->>>>>>> 66afe59a
 
     @property
     def reads_from_storage(self):
         """ True if the instruction reads from the storage """
-<<<<<<< HEAD
-        return self.semantics == 'SLOAD'
-=======
         return self.semantics == "SLOAD"
->>>>>>> 66afe59a
 
     @property
     def is_terminator(self):
         """ True if the instruction is a basic block terminator """
-<<<<<<< HEAD
-        return self.semantics in {'RETURN', 'STOP', 'INVALID', 'JUMP', 'JUMPI', 'SELFDESTRUCT', 'REVERT'}
-=======
         return self.semantics in {"RETURN", "STOP", "INVALID", "JUMP", "JUMPI", "SELFDESTRUCT", "REVERT"}
->>>>>>> 66afe59a
 
     @property
     def is_endtx(self):
         """ True if the instruction is a transaction terminator """
-<<<<<<< HEAD
-        return self.semantics in {'RETURN', 'STOP', 'INVALID', 'SELFDESTRUCT', 'REVERT'}
-=======
         return self.semantics in {"RETURN", "STOP", "INVALID", "SELFDESTRUCT", "REVERT"}
->>>>>>> 66afe59a
 
     @property
     def is_starttx(self):
         """ True if the instruction is a transaction initiator """
-<<<<<<< HEAD
-        return self.semantics in {'CREATE', 'CREATE2', 'CALL', 'CALLCODE', 'DELEGATECALL', 'STATICCALL'}
-=======
         return self.semantics in {"CREATE", "CREATE2", "CALL", "CALLCODE", "DELEGATECALL", "STATICCALL"}
->>>>>>> 66afe59a
 
     @property
     def is_branch(self):
         """ True if the instruction is a jump """
-<<<<<<< HEAD
-        return self.semantics in {'JUMP', 'JUMPI'}
-=======
         return self.semantics in {"JUMP", "JUMPI"}
->>>>>>> 66afe59a
 
     @property
     def is_environmental(self):
@@ -388,9 +356,6 @@
     def is_arithmetic(self):
         """ True if the instruction is an arithmetic operation """
         return self.semantics in {
-<<<<<<< HEAD
-            'ADD', 'MUL', 'SUB', 'DIV', 'SDIV', 'MOD', 'SMOD', 'ADDMOD', 'MULMOD', 'EXP', 'SIGNEXTEND', 'SHL', 'SHR', 'SAR'}
-=======
             "ADD",
             "MUL",
             "SUB",
@@ -406,7 +371,6 @@
             "SHR",
             "SAR",
         }
->>>>>>> 66afe59a
 
 
 def assemble_one(asmcode, pc=0, fork=DEFAULT_FORK):
@@ -721,17 +685,6 @@
     def _name_to_opcode(self):
         if self.__name_to_opcode is None:
             self.__name_to_opcode = {}
-<<<<<<< HEAD
-            for opcode, (name, operand_size, pops, pushes, gas, description) in self._instruction_list.items():
-                if name == 'PUSH':
-                    long_name = 'PUSH%d' % operand_size
-                elif name == 'DUP':
-                    long_name = 'DUP%d' % pops
-                elif name == 'SWAP':
-                    long_name = 'SWAP%d' % (pops - 1)
-                elif name == 'LOG':
-                    long_name ='LOG%d' % (pops - 2)
-=======
             for (opcode, (name, operand_size, pops, pushes, gas, description)) in self._instruction_list.items():
                 if name == "PUSH":
                     long_name = "PUSH%d" % operand_size
@@ -741,7 +694,6 @@
                     long_name = "SWAP%d" % (pops - 1)
                 elif name == "LOG":
                     long_name = "LOG%d" % (pops - 2)
->>>>>>> 66afe59a
                 else:
                     long_name = name
                 self.__name_to_opcode[long_name] = opcode
