--- conflicted
+++ resolved
@@ -160,19 +160,7 @@
     @property
     def name(self):
         """ The instruction name/mnemonic """
-<<<<<<< HEAD
-        if self._name == "PUSH":
-            return "PUSH%d" % self.operand_size
-        elif self._name == "DUP":
-            return "DUP%d" % self.pops
-        elif self._name == "SWAP":
-            return "SWAP%d" % (self.pops - 1)
-        elif self._name == "LOG":
-            return "LOG%d" % (self.pops - 2)
-        return self._name
-=======
         return self._long_name(self._name, self._operand_size, self._pops)
->>>>>>> 4d090142
 
     def parse_operand(self, buf):
         """ Parses an operand from buf
@@ -701,22 +689,8 @@
     def _name_to_opcode(self):
         if self.__name_to_opcode is None:
             self.__name_to_opcode = {}
-<<<<<<< HEAD
-            for (opcode, (name, operand_size, pops, pushes, gas, description)) in self._instruction_list.items():
-                if name == "PUSH":
-                    long_name = "PUSH%d" % operand_size
-                elif name == "DUP":
-                    long_name = "DUP%d" % pops
-                elif name == "SWAP":
-                    long_name = "SWAP%d" % (pops - 1)
-                elif name == "LOG":
-                    long_name = "LOG%d" % (pops - 2)
-                else:
-                    long_name = name
-=======
             for opcode, (name, operand_size, pops, pushes, gas, description) in self._instruction_list.items():
                 long_name = self._long_name(name, operand_size, pops)
->>>>>>> 4d090142
                 self.__name_to_opcode[long_name] = opcode
         return self.__name_to_opcode
 
@@ -988,7 +962,6 @@
 
 serenity_instruction_table = InstructionTable({}, previous_fork=constantinople_instruction_table)
 
-<<<<<<< HEAD
 istanbul_instruction_table = {
     0x31: ("BALANCE", 0, 1, 1, 700, "Get balance of the given account."),
     0x3F: ("EXTCODEHASH", 0, 1, 1, 700, "Get hash of code"),
@@ -998,9 +971,6 @@
 }
 istanbul_instruction_table = InstructionTable(istanbul_instruction_table, previous_fork=serenity_instruction_table)
 
-
-=======
->>>>>>> 4d090142
 accepted_forks = (
     "frontier",
     "homestead",
@@ -1010,11 +980,10 @@
     "constantinople",
     "petersburg",
     "serenity",
-<<<<<<< HEAD
     "istanbul",
-=======
->>>>>>> 4d090142
 )
+
+
 instruction_tables = {
     "frontier": frontier_instruction_table,
     "homestead": homestead_instruction_table,
@@ -1024,10 +993,7 @@
     "constantinople": constantinople_instruction_table,
     "petersburg": constantinople_instruction_table,  # constantinople table is intentional here: those two are aliases
     "serenity": serenity_instruction_table,
-<<<<<<< HEAD
     "istanbul": istanbul_instruction_table,
-=======
->>>>>>> 4d090142
 }
 
 
